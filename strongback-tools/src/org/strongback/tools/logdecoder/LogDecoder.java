--- conflicted
+++ resolved
@@ -15,7 +15,6 @@
  */
 
 package org.strongback.tools.logdecoder;
-
 import java.io.BufferedInputStream;
 import java.io.BufferedWriter;
 import java.io.DataInputStream;
@@ -39,30 +38,28 @@
 /**
  * Utility to convert Strongback Binary Logs into human readable csv format. Usage:
  *
- * The path to the input file is required and is preceded by {@code -f}. The path to the output is optional, if it is given it
- * should be preced by {@code -o}, if it is not, the output will be saved in the current directory, with the same filename as
- * the input, and a .csv extension. The {@code -q} and {@code -v} flags silence and increase output respectively.<br>
+ * The path to the input file is required and is preceded by {@code -f}. The path to the output is optional, if it is given
+ * it should be preced by {@code -o}, if it is not, the output will be saved in the current directory, with the same filename
+ * as the input, and a .csv extension. The {@code -q} and {@code -v} flags silence and increase output respectively.<br>
  *
  * {@code Usage: LogDecoder -f <input_file> [-o <output_file>] [-q | -v]}.
  *
  * <h1>Strongback Binary Log format:</h1>
  * <p>
- * The first three bytes are the ASCII log ({@code 6C 6F 67}). The next byte is the number of elements that have been logged
- * {@code n}. The next {@code n} bytes are the number of bytes in each data point, followed by {@code n} repetitions of the
- * length of the name of each data point and the name itself in ASCII bytes.
+ * The first three bytes are the ASCII log ({@code 6C 6F 67}). The next byte is the number of elements that have
+ * been logged {@code n}. The next {@code n} bytes are the number of bytes in each data point, followed by
+ * {@code n} repetitions of the length of the name of each data point and the name itself in ASCII bytes.
  * <p>
- * Now the data is recorded with respect to the number of bytes in each element. When Logger is stopped it will finish writing
- * the current record followed by the terminator: {@code FF FF FF FF}. If the Logger was interrupted and was unable to finish
- * writing the log, the decoder will recover as many records as possible. (Because the Logger is unbuffered, everything up to
- * the point of the crash should be recovered.)
+ * Now the data is recorded with respect to the number of bytes in each element.
+ * When Logger is stopped it will finish writing the current record followed by the terminator: {@code FF FF FF FF}.
+ * If the Logger was interrupted and was unable to finish writing the log, the decoder will recover as many records
+ * as possible. (Because the Logger is unbuffered, everything up to the point of the crash should be recovered.)
  *
  * <h1>Example Strongback Binary Log:</h1>
  *
- * <i>Demonstrates the raw binary output of the logger. New lines included only for clarity, and are not part of the file
- * format</i>
- *
- * <pre>
- *  [l o g]
+ * <i>Demonstrates the raw binary output of the logger. New lines included only for clarity,
+ * and are not part of the file format</i>
+ * <pre> [l o g]
  * [3]
  * [4] [2] [2]
  * [4][T i m e] [3][F o o] [3][B a r]
@@ -74,21 +71,20 @@
  *
  * <h1>Output CSV format:</h1>
  * <p>
- * The first row contains the names of the elements as encoded into the log file, delimited by a comma. The end of the row is
- * delimited by a newline character. Each following line lists the integer value of the data encoded, to the precision specified
- * in the log file.
+ * The first row contains the names of the elements as encoded into the log file, delimited by a comma. The end
+ * of the row is delimited by a newline character. Each following line lists the integer value of the data encoded,
+ * to the precision specified in the log file.
  *
  * <h1>Example csv file:</h1>
- *
- * <pre>
- *  Time, Foo, Bar
+ * <pre> Time, Foo, Bar
  * 0, 82, 55,
  * 10, 1237, 9135,
  * 20, 16128, 4660
  * </pre>
  *
  * <p>
- * <h1>Exit Codes:</h1> 0 - Operation successful<br>
+ * <h1>Exit Codes:</h1>
+ * 0 - Operation successful<br>
  * 1 - Invalid arguments<br>
  * 2 - Cannot open input/output file<br>
  * 3 - Input file not recognized<br>
@@ -113,12 +109,12 @@
         }
         assert opts != null;
 
-        if (opts.containsKey("h")) {
+        if(opts.containsKey("h")) {
             printer.print(Strings.HELP, Verbosity.ALWAYS);
             System.exit(ExitCodes.NORMAL);
         }
 
-        if (opts.containsKey("n")) {
+        if(opts.containsKey("n")) {
             printer.print(Strings.VERSION_HEAD, Printer.Verbosity.ALWAYS);
             printer.print(Strings.VERSION, Printer.Verbosity.ALWAYS);
             System.exit(ExitCodes.NORMAL);
@@ -132,7 +128,7 @@
         try {
             inPath = FileUtils.resolvePath(opts.get("f"));
             printer.print(Strings.IN_PATH + inPath.getCanonicalPath(), Printer.Verbosity.VERBOSE);
-            if (!opts.containsKey("o")) {
+            if(!opts.containsKey("o")) {
                 String out = inPath.getName();
 
                 // Strips file extension
@@ -197,15 +193,9 @@
             throws BadFileFormatException, EOFException, IOException {
         // Verify Header
         printer.print(Strings.CHECK_LOG, Printer.Verbosity.VERBOSE);
-<<<<<<< HEAD
-        byte[] header = new byte[3];
-        in.read(header);
-        if (!Arrays.equals(header, "log".getBytes())) throw new BadFileFormatException();
-=======
         String header = readString(in);
         printer.print("Found header = " + header, Printer.Verbosity.VERBOSE);
         if(!"data-record".equals(header)) throw new BadFileFormatException();
->>>>>>> 55390dbf
         printer.print(Strings.SUCCESS, Printer.Verbosity.VERBOSE);
 
         // Get the number of channels
@@ -214,18 +204,6 @@
 
         // Get the size of each channel sample
         int[] elementSizes = new int[numElements];
-<<<<<<< HEAD
-        for (int i = 0; i < elementSizes.length; i++) {
-            elementSizes[i] = in.read();
-        }
-
-        // Write the name of each element
-        for (int i = 0; i < numElements; i++) {
-            int nameSize = in.read();
-            byte[] b = new byte[nameSize];
-            in.read(b);
-            writer.write(new String(b) + ", ");
-=======
         for(int i = 0; i< elementSizes.length; i++) {
             elementSizes[i] = in.readInt();
             printer.print("read channel " + i + " size = " + elementSizes[i], Printer.Verbosity.VERBOSE);
@@ -235,7 +213,6 @@
         StringJoiner joiner = new StringJoiner(",");
         for(int i = 0; i< numElements; i++) {
             joiner.add(readString(in));
->>>>>>> 55390dbf
         }
         writer.write(joiner.toString());
         printer.print("channel names = " + joiner, Printer.Verbosity.VERBOSE);
@@ -246,16 +223,9 @@
         // Read each record
         try {
             in.mark(4);
-            while (in.readInt() != 0xFFFFFFFF) {
+            while(in.readInt()!=0xFFFFFFFF) {
                 printer.print(Strings.READ_LINE + lineCount, Printer.Verbosity.VERBOSE);
                 in.reset();
-<<<<<<< HEAD
-                for (int i = 0; i < numElements; i++) {
-                    if (elementSizes[i] == 4) {
-                        writer.write(in.readInt() + ", ");
-                    } else if (elementSizes[i] == 2)
-                        writer.write(in.readShort() + ", ");
-=======
                 for(int i = 0; i < numElements; i++) {
                     if (i!=0) writer.write(",");
                     if(elementSizes[i]==4){
@@ -267,7 +237,6 @@
                     } else {
                         throw new IOException("Unexpected size of data: " + elementSizes[i]);
                     }
->>>>>>> 55390dbf
                 }
                 writer.newLine();
                 lineCount++;
@@ -287,73 +256,73 @@
 
         /* Version */
         public static final String VERSION_HEAD = "Strongback Binary Log Decoder Utility";
-        public static final String VERSION = Version.versionNumber() + " compiled on " + Version.buildDate();
-
-        public static final String HELP = "usage: strongback newproject [options] -f <input_file> [-o <output_file>]"
-                + LS + ""
-                + LS + "Description"
-                + LS + "  Utility to convert Strongback Binary Log files into human readable CSV. If -o is not"
-                + LS + "  specified the converted log will be saved in the current directory with the same name"
-                + LS + "  as the binary log."
-                + LS + ""
-                + LS + "Options"
-                + LS + "  -f <input_file>"
-                + LS + "    The strongback binary log to convert"
-                + LS + ""
-                + LS + "  -h"
-                + LS + "    Displays help information"
-                + LS + ""
-                + LS + "  -n <project_name>"
-                + LS + "    The name of the new project"
-                + LS + ""
-                + LS + "  -o"
-                + LS + "    The file to write the human readable csv log to. If not"
-                + LS + "    specified the output will be written to the current directory"
-                + LS + ""
-                + LS + "  -p <package_name>"
-                + LS + "     Specifies a custom initial package for Robot.java"
-                + LS + ""
-                + LS + "  -b"
-                + LS + "     Displays version information"
-                + LS + ""
-                + LS + "  -v"
-                + LS + "     Displays more verbose output"
-                + LS + ""
-                + LS + "  -q"
-                + LS + "     Suppressess all output"
-                + LS + ""
-                + LS + "Report issues at http://github.com/strongback/strongback-java";
+        public static final String VERSION      = Version.versionNumber() + " compiled on " + Version.buildDate();
+
+        public static final String HELP =  "usage: strongback newproject [options] -f <input_file> [-o <output_file>]"
+                                    + LS + ""
+                                    + LS + "Description"
+                                    + LS + "  Utility to convert Strongback Binary Log files into human readable CSV. If -o is not"
+                                    + LS + "  specified the converted log will be saved in the current directory with the same name"
+                                    + LS + "  as the binary log."
+                                    + LS + ""
+                                    + LS + "Options"
+                                    + LS + "  -f <input_file>"
+                                    + LS + "    The strongback binary log to convert"
+                                    + LS + ""
+                                    + LS + "  -h"
+                                    + LS + "    Displays help information"
+                                    + LS + ""
+                                    + LS + "  -n <project_name>"
+                                    + LS + "    The name of the new project"
+                                    + LS + ""
+                                    + LS + "  -o"
+                                    + LS + "    The file to write the human readable csv log to. If not"
+                                    + LS + "    specified the output will be written to the current directory"
+                                    + LS + ""
+                                    + LS + "  -p <package_name>"
+                                    + LS + "     Specifies a custom initial package for Robot.java"
+                                    + LS + ""
+                                    + LS + "  -b"
+                                    + LS + "     Displays version information"
+                                    + LS + ""
+                                    + LS + "  -v"
+                                    + LS + "     Displays more verbose output"
+                                    + LS + ""
+                                    + LS + "  -q"
+                                    + LS + "     Suppressess all output"
+                                    + LS + ""
+                                    + LS + "Report issues at http://github.com/strongback/strongback-java"
+                                    ;
 
         /* Exit messages */
-        public static final String BAD_FILEPATH = "Invalid file path specified";
+        public static final String BAD_FILEPATH     = "Invalid file path specified";
         public static final String CANNOT_OPEN_FILE = "Can not open file: ";
-        public static final String BAD_LOG = "File format not recognized";
-        public static final String UNEXPECTED_EOF = "Unexpected end of file, did robot crash?";
-        public static final String UNKNOWN_IO = "An IO exception occured: ";
-        public static final String FAILED_READ = "The log failed to read";
-        public static final String OUTPUT_SAVED = "Output saved to: ";
+        public static final String BAD_LOG          = "File format not recognized";
+        public static final String UNEXPECTED_EOF   = "Unexpected end of file, did robot crash?";
+        public static final String UNKNOWN_IO       = "An IO exception occured: ";
+        public static final String FAILED_READ      = "The log failed to read";
+        public static final String OUTPUT_SAVED     = "Output saved to: ";
 
         /* Verbose messages */
-        public static final String IN_PATH = "Reading log at: ";
-        public static final String OUT_PATH = "Writing csv to: ";
-        public static final String CHECK_LOG = "Validating log header...";
+        public static final String IN_PATH       = "Reading log at: ";
+        public static final String OUT_PATH      = "Writing csv to: ";
+        public static final String CHECK_LOG     = "Validating log header...";
         public static final String ELEMENT_COUNT = "Found elements: ";
-        public static final String READING_LOG = "Reading log...";
-        public static final String READ_LINE = "Reading line: ";
-        public static final String FLUSH_FILES = "Closing resources...";
-        public static final String SUCCESS = "Success";
+        public static final String READING_LOG   = "Reading log...";
+        public static final String READ_LINE     = "Reading line: ";
+        public static final String FLUSH_FILES   = "Closing resources...";
+        public static final String SUCCESS       = "Success";
     }
 
     private static final class ExitCodes {
-        public static final int NORMAL = 0;
+        public static final int NORMAL           = 0;
         public static final int INVALID_ARGUMENT = 1;
         public static final int CANNOT_OPEN_FILE = 2;
-        public static final int BAD_LOG = 3;
-        public static final int IO_EXCEPTION = 4;
-        public static final int UNEXPECTED_EOF = 5;
+        public static final int BAD_LOG          = 3;
+        public static final int IO_EXCEPTION     = 4;
+        public static final int UNEXPECTED_EOF   = 5;
     }
 
     @SuppressWarnings("serial")
-    private static final class BadFileFormatException extends IOException {
-    }
+    private static final class BadFileFormatException extends IOException { }
 }